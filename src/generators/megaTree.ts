import {
  BlockPermutation,
  Dimension,
  Vector3,
  system,
} from "@minecraft/server";

/** Set of block ids that must never be overwritten. */
const PROTECTED = new Set([
  "minecraft:chest",
  "minecraft:trapped_chest",
  "minecraft:ender_chest",
  "minecraft:shulker_box",
  "minecraft:barrel",
  "minecraft:beacon",
  "minecraft:command_block",
  "minecraft:repeating_command_block",
  "minecraft:chain_command_block",
  "minecraft:bedrock",
  "minecraft:nether_portal",
  "minecraft:end_portal",
  "minecraft:end_gateway",
]);

/** Pseudo random number generator. */
class RNG {
  private state: number;
  constructor(seed: number) {
    this.state = seed;
  }
  next(): number {
    // LCG constants from Numerical Recipes
    this.state = (1664525 * this.state + 1013904223) >>> 0;
    return this.state / 0xffffffff;
  }
  range(min: number, max: number): number {
    return min + (max - min) * this.next();
  }
  int(min: number, max: number): number {
    return Math.floor(this.range(min, max + 1));
  }
}

/** Options controlling the size and pacing of the megatree generator. */
export interface MegaTreeOptions {
  seed?: number;
  trunkRadius?: number;
  trunkHeight?: number;
  /** Maximum blocks placed per tick. */
  maxBlocksPerTick?: number;
  /** Callback invoked when generation finishes. */
  onComplete?: (summary: { seed: number; placed: number }) => void;
}

/** Default parameters used when none are provided. */
const defaultOptions: Required<Omit<MegaTreeOptions, "onComplete">> = {
  seed: Math.floor(Date.now() % 2_147_483_647),
  trunkRadius: 6,
  trunkHeight: 32,
  maxBlocksPerTick: 500,
};

/** Simple integer noise. */
function noise(x: number, y: number, z: number): number {
  let h = x * 374761393 + y * 668265263 + z * 2147483647;
  h = (h ^ (h >> 13)) >>> 0;
  return ((h * 1274126177) & 0xffffffff) / 0xffffffff;
}

interface Segment {
  start: Vector3;
  dir: Vector3; // unit
  length: number;
  radius: number;
  level: number;
}

function add(a: Vector3, b: Vector3): Vector3 {
  return { x: a.x + b.x, y: a.y + b.y, z: a.z + b.z };
}

function scale(v: Vector3, s: number): Vector3 {
  return { x: v.x * s, y: v.y * s, z: v.z * s };
}

function normalize(v: Vector3): Vector3 {
  const len = Math.sqrt(v.x * v.x + v.y * v.y + v.z * v.z);
  if (len === 0) return { x: 0, y: 0, z: 0 };
  return { x: v.x / len, y: v.y / len, z: v.z / len };
}

function key(p: Vector3): string {
  return `${p.x},${p.y},${p.z}`;
}

/**
 * Generates a large oak megatree at the specified origin.
 *
 * The tree is built using cooperative scheduling to keep block writes per tick
 * bounded. Some artistic liberties are taken; the implementation approximates
 * the silhouette described in the design spec.
 */
export function generateMegaTree(
  dimension: Dimension,
  origin: Vector3,
  options: MegaTreeOptions = {},
): void {
  const { seed, trunkRadius, trunkHeight, maxBlocksPerTick, onComplete } = {
    ...defaultOptions,
    ...options,
  };
  const rng = new RNG(seed);

  const baseX = Math.floor(origin.x);
  const baseY = Math.floor(origin.y);
  const baseZ = Math.floor(origin.z);
  const trunkTopY = baseY + trunkHeight - 1;

  // Resolve permutations
  const outerLog = BlockPermutation.resolve("minecraft:oak_log", {
    pillar_axis: "y",
  });
  const innerLog = BlockPermutation.resolve("minecraft:stripped_oak_log", {
    pillar_axis: "y",
  });
  const leafPerm = BlockPermutation.resolve("minecraft:oak_leaves", {
    persistent_bit: true,
  });

  const pending: { pos: Vector3; perm: BlockPermutation }[] = [];
  const logPositions: Vector3[] = [];

  // Helper to test for protected blocks.
  const isBlocked = (pos: Vector3): boolean => {
    const block = dimension.getBlock(pos);
    if (!block) return true;
    return PROTECTED.has(block.typeId);
  };

  // --- Trunk generation with taper
  const topRadius = Math.max(1, Math.floor(trunkRadius * 0.7));
  for (let y = 0; y < trunkHeight; y++) {
    const t = y / trunkHeight;
    const radius = Math.round(trunkRadius + (topRadius - trunkRadius) * t);
    for (let dx = -radius; dx <= radius; dx++) {
      for (let dz = -radius; dz <= radius; dz++) {
        if (dx * dx + dz * dz > radius * radius) continue;
        const world = { x: baseX + dx, y: baseY + y, z: baseZ + dz };
        if (isBlocked(world)) return; // Abort on obstruction
        const outer =
          dx * dx + dz * dz >= (radius - 1) * (radius - 1) || radius <= 1;
        const perm = outer ? outerLog : innerLog;
        pending.push({ pos: world, perm });
        logPositions.push(world);
      }
    }
  }

  // --- Branch skeleton
  const segments: Segment[] = [];
  const branchStartMinY = baseY + Math.floor(trunkHeight * 0.8);
  const branchStartMaxY = baseY + trunkHeight - 1;
  const boughCount = rng.int(6, 10);

  for (let i = 0; i < boughCount; i++) {
    const yaw = (i / boughCount) * Math.PI * 2 + rng.range(-0.3, 0.3);
    const startY = rng.int(branchStartMinY, branchStartMaxY);
    const start = {
      x: baseX + Math.round(Math.cos(yaw) * trunkRadius),
      y: startY,
      z: baseZ + Math.round(Math.sin(yaw) * trunkRadius),
    };
    const dir = normalize({
      x: Math.cos(yaw) + rng.range(-0.1, 0.1),
      y: rng.range(0.2, 0.35),
      z: Math.sin(yaw) + rng.range(-0.1, 0.1),
    });
    const length = rng.range(8, 14);
    const radius = Math.max(1, trunkRadius * 0.5);
    const seg: Segment = { start, dir, length, radius, level: 0 };
    segments.push(seg);
    spawnChildren(seg, 1);
  }

  function spawnChildren(parent: Segment, level: number) {
    if (level > 2) return;
    const count = rng.int(1, 2);
    for (let i = 0; i < count; i++) {
      const t = rng.range(0.3, 0.9);
      const start = add(parent.start, scale(parent.dir, parent.length * t));
      const dir = normalize({
        x: parent.dir.x + rng.range(-0.8, 0.8),
        y: parent.dir.y + rng.range(0.05, 0.4),
        z: parent.dir.z + rng.range(-0.8, 0.8),
      });
      const length = parent.length * rng.range(0.4, 0.7);
      const radius = parent.radius * 0.75;
      const seg: Segment = { start, dir, length, radius, level };
      segments.push(seg);
      if (level < 2 && rng.next() < 0.6) spawnChildren(seg, level + 1);
    }
  }

  // --- Place branch logs
  for (const seg of segments) {
    const steps = Math.ceil(seg.length);
    const rad = Math.max(1, Math.round(seg.radius));
    for (let s = 0; s <= steps; s++) {
      const center = add(seg.start, scale(seg.dir, s));
      const cx = Math.round(center.x);
      const cy = Math.round(center.y);
      const cz = Math.round(center.z);
      for (let dx = -rad; dx <= rad; dx++) {
        for (let dy = -rad; dy <= rad; dy++) {
          for (let dz = -rad; dz <= rad; dz++) {
            if (dx * dx + dy * dy + dz * dz > rad * rad) continue;
            const pos = { x: cx + dx, y: cy + dy, z: cz + dz };
            if (isBlocked(pos)) return;
            const ax = Math.abs(seg.dir.x);
            const ay = Math.abs(seg.dir.y);
            const az = Math.abs(seg.dir.z);
            let axis = "y";
            if (ax > ay && ax > az) axis = "x";
            else if (az > ay && az > ax) axis = "z";
            const perm = BlockPermutation.resolve("minecraft:oak_log", {
              pillar_axis: axis,
            });
            pending.push({ pos, perm });
            logPositions.push(pos);
          }
        }
      }
    }
  }

  // --- Compute log distances (Chebyshev BFS)
  const dist = new Map<string, number>();
  const queue: Vector3[] = [];
  let minX = Infinity,
    maxX = -Infinity,
    minY = Infinity,
    maxY = -Infinity,
    minZ = Infinity,
    maxZ = -Infinity;
  for (const p of logPositions) {
    if (p.x < minX) minX = p.x;
    if (p.x > maxX) maxX = p.x;
    if (p.y < minY) minY = p.y;
    if (p.y > maxY) maxY = p.y;
    if (p.z < minZ) minZ = p.z;
    if (p.z > maxZ) maxZ = p.z;
    const k = key(p);
    if (!dist.has(k)) {
      dist.set(k, 0);
      queue.push(p);
    }
  }
  const maxLogY = maxY;
  minX -= 6;
  maxX += 6;
  minY -= 6;
  maxY += 6;
  minZ -= 6;
  maxZ += 6;

  for (let qi = 0; qi < queue.length; qi++) {
    const p = queue[qi];
    const d = dist.get(key(p))!;
    if (d >= 6) continue;
    for (let dx = -1; dx <= 1; dx++) {
      for (let dy = -1; dy <= 1; dy++) {
        for (let dz = -1; dz <= 1; dz++) {
          if (dx === 0 && dy === 0 && dz === 0) continue;
          const nx = p.x + dx;
          const ny = p.y + dy;
          const nz = p.z + dz;
          if (nx < minX || nx > maxX || ny < minY || ny > maxY || nz < minZ || nz > maxZ) continue;
          const k = `${nx},${ny},${nz}`;
          if (dist.has(k)) continue;
          dist.set(k, d + 1);
          queue.push({ x: nx, y: ny, z: nz });
        }
      }
    }
  }

  // --- Leaves around segments
  const placedLeaves = new Set<string>();
  for (const seg of segments) {
    const baseLeafRadius =
      seg.level === 0
        ? 3 + Math.ceil(seg.radius * 1.2)
        : seg.level === 1
        ? 2 + Math.ceil(seg.radius)
        : 1 + Math.ceil(seg.radius * 0.8);
    const step = Math.max(1, Math.floor(seg.radius));
    const startT =
      seg.level === 0 ? seg.length * 0.4 : seg.level === 1 ? seg.length * 0.3 : 0;
    for (let s = startT; s <= seg.length; s += step) {
      const center = add(seg.start, scale(seg.dir, s));
      const cx = Math.round(center.x);
      const cy = Math.round(center.y);
      const cz = Math.round(center.z);
      for (let dx = -baseLeafRadius; dx <= baseLeafRadius; dx++) {
        for (let dy = -baseLeafRadius; dy <= baseLeafRadius; dy++) {
          for (let dz = -baseLeafRadius; dz <= baseLeafRadius; dz++) {
            const distSq = dx * dx + dy * dy + dz * dz;
            let r = baseLeafRadius + Math.floor(noise(cx + dx, cy + dy, cz + dz) * 4 - 2);
            if (distSq > r * r) continue;
            const pos = { x: cx + dx, y: cy + dy, z: cz + dz };
            const k = key(pos);
            const dd = dist.get(k);
            if (dd === undefined || dd > 6) continue;
            if (isBlocked(pos)) continue;
            if (placedLeaves.has(k)) continue;
            placedLeaves.add(k);
            pending.push({ pos, perm: leafPerm });
          }
        }
      }
    }
  }

  // --- Final canopy sealing pass
<<<<<<< HEAD
  const canopyStartY = trunkTopY - 2;
  for (const log of logPositions) {
    if (log.y < canopyStartY) continue;
    const above = { x: log.x, y: log.y + 1, z: log.z };
    const blockAbove = dimension.getBlock(above);
    if (!blockAbove || blockAbove.typeId !== "minecraft:air") continue;
    const aboveKey = key(above);
    const aboveDist = dist.get(aboveKey);
    if (aboveDist === undefined || aboveDist > 6) continue;
    if (!placedLeaves.has(aboveKey)) {
=======
  const canopyStartY = maxLogY - 2;
  for (const log of logPositions) {
    if (log.y < canopyStartY) continue;
    const above = { x: log.x, y: log.y + 1, z: log.z };
    const aboveKey = key(above);
    const aboveDist = dist.get(aboveKey);
    if (aboveDist === undefined || aboveDist > 6 || aboveDist === 0) continue;
    if (!placedLeaves.has(aboveKey) && !isBlocked(above)) {
>>>>>>> 47f999f8
      placedLeaves.add(aboveKey);
      pending.push({ pos: above, perm: leafPerm });
    }
    for (let dx = -1; dx <= 1; dx++) {
      for (let dy = -1; dy <= 1; dy++) {
        for (let dz = -1; dz <= 1; dz++) {
          const pos = { x: above.x + dx, y: above.y + dy, z: above.z + dz };
          const k = key(pos);
          const dd = dist.get(k);
          if (dd === undefined || dd > 6 || dd === 0) continue;
          if (placedLeaves.has(k)) continue;
          if (isBlocked(pos)) continue;
          placedLeaves.add(k);
          pending.push({ pos, perm: leafPerm });
        }
      }
    }
  }

  // --- Placement scheduler
  let index = 0;
  const total = pending.length;
  const placeBatch = () => {
    const limit = Math.min(total, index + maxBlocksPerTick);
    for (; index < limit; index++) {
      const b = pending[index];
      const block = dimension.getBlock(b.pos);
      if (!block || PROTECTED.has(block.typeId)) continue;
      block.setPermutation(b.perm);
    }
    if (index < total) {
      system.run(placeBatch);
    } else {
      onComplete?.({ seed, placed: total });
    }
  };
  system.run(placeBatch);
}
<|MERGE_RESOLUTION|>--- conflicted
+++ resolved
@@ -322,7 +322,6 @@
   }
 
   // --- Final canopy sealing pass
-<<<<<<< HEAD
   const canopyStartY = trunkTopY - 2;
   for (const log of logPositions) {
     if (log.y < canopyStartY) continue;
@@ -333,16 +332,6 @@
     const aboveDist = dist.get(aboveKey);
     if (aboveDist === undefined || aboveDist > 6) continue;
     if (!placedLeaves.has(aboveKey)) {
-=======
-  const canopyStartY = maxLogY - 2;
-  for (const log of logPositions) {
-    if (log.y < canopyStartY) continue;
-    const above = { x: log.x, y: log.y + 1, z: log.z };
-    const aboveKey = key(above);
-    const aboveDist = dist.get(aboveKey);
-    if (aboveDist === undefined || aboveDist > 6 || aboveDist === 0) continue;
-    if (!placedLeaves.has(aboveKey) && !isBlocked(above)) {
->>>>>>> 47f999f8
       placedLeaves.add(aboveKey);
       pending.push({ pos: above, perm: leafPerm });
     }
